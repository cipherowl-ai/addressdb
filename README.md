--- conflicted
+++ resolved
@@ -142,40 +142,6 @@
 cat my_addresses.txt | go run cmd/cli/main.go batch-check -f bloomfilter.gob --client-id YOUR_CLIENT_ID --client-secret YOUR_CLIENT_SECRET
 ```
 
-<<<<<<< HEAD
-=======
-## Run the ECSD service
-
-```bash
-go run ecsd/main.go -f bloomfilter.gob -p 8080 -r 20 -b 5 
-```
-
-To use encryption keys, you can use the following command:
-
-```bash
-go run ecsd/main.go -f bloomfilter.gob -p 8080 -r 20 -b 5 -private-key-file securedata/testdata/privkey.asc -public-key-file securedata/testdata/pubkey.asc
-```
-
-To test the ECSD service, you can use the following command:
-
-```bash
-curl -X GET "http://localhost:8080/check?address=0x094b1D4CC901C182EF049d86c4245Cfb61704A8a" -H "Content-Type: application/json"
-```
-
-Batch check
-
-```
-curl -X POST "http://localhost:8080/batch-check" -H "Content-Type: application/json" -d '{"addresses":["0x094b1D4CC901C182EF049d86c4245Cfb61704A8a","0x31bD83177c0fe1D4f0E6451507b969021C8293E6"]}'
-``` 
-
-Inspect the Bloom filter
-
-```bash
-curl -X GET "http://localhost:8080/inspect" -H "Content-Type: application/json"
-```
-
-
->>>>>>> 04bf0327
 
 ## Large-Scale Example
 
